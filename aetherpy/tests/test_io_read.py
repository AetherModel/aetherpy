--- conflicted
+++ resolved
@@ -1,639 +1,316 @@
-<<<<<<< HEAD
-#!/usr/bin/env python
-# Copyright 2021, the Aether Development Team (see doc/dev_team.md for members)
-# Full license can be found in License.md
-"""Unit tests for I/O reading utilities."""
-
-import datetime as dt
-import logging
-from glob import glob
-import os
-import numpy as np
-import pytest
-import sys
-import tempfile
-
-import aetherpy
-from aetherpy.io import read_routines
-
-
-class TestIORead(object):
-    """Unit tests for file reading routines."""
-
-    def setup(self):
-        """Initialize clean test environment."""
-        self.test_dir = os.path.join(os.path.split(aetherpy.__file__)[0],
-                                     "tests", "test_data")
-        self.header = {}
-        return
-
-    def teardown(self):
-        """Clean up the test environment."""
-        del self.test_dir, self.header
-        return
-
-    def eval_header(self, file_list=True):
-        """Evaluate header output.
-
-        Parameters
-        ----------
-        file_list : bool
-           'filename' key is a list if True and a string if False (default=True)
-
-        """
-
-        # Ensure the base keys are present, more keys are allowed
-        base_keys = ['vars', 'time', 'filename', 'nlons', 'nlats', 'nalts']
-
-        assert np.all([bkey in self.header.keys() for bkey in base_keys]), \
-            "missing required keys from header output."
-
-        # Evalute the header output formats and types
-        for hkey in self.header.keys():
-            if hkey in ['version']:
-                # Ensure floats are the correct type
-                assert isinstance(self.header[hkey], float)
-            elif hkey in base_keys[:3]:
-                # Ensure lists are the correct type, length, and have the
-                # expected value types.
-                if file_list or hkey == 'vars':
-                    assert isinstance(self.header[hkey], list)
-
-                if hkey == 'time':
-                    if file_list:
-                        assert len(self.header[hkey]) <= len(
-                            self.header['filename']), \
-                            "header times cannot be more than number of files"
-                    else:
-                        self.header[hkey] = [self.header[hkey]]
-
-                    for htime in self.header[hkey]:
-                        assert isinstance(htime, dt.datetime), \
-                            "unexpected time format for: {:}".format(htime)
-                elif hkey == 'filename':
-                    if file_list:
-                        assert len(self.header[hkey]) > 0
-                    else:
-                        self.header[hkey] = [self.header[hkey]]
-
-                    for fname in self.header[hkey]:
-                        assert os.path.isfile(fname), \
-                            "header filename {:} is not a file".format(fname)
-                else:
-                    assert (len(set(self.header[hkey]))
-                            == len(self.header[hkey])), \
-                        "duplicate variables in header list"
-
-                    for var in self.header[hkey]:
-                        assert isinstance(var, str), \
-                            "variable name {:} is not a string".format(var)
-            elif hkey in ['nlons', 'nlats', 'nalts'] or hkey[0] == 'n':
-                # Ensure the counters are all integers
-                assert isinstance(self.header[hkey], int), \
-                    "counter {:} is not an int: {:}".format(hkey,
-                                                            self.header[hkey])
-            elif hkey == 'filename':
-                # The filename is a string and not a list
-                assert os.path.isfile(self.header[hkey])
-        return
-
-    @pytest.mark.parametrize("in_line, out_int",
-                             [("1 2 3 4", 1),
-                              ("42 NEU farm SpRiNg 45.0", 42)])
-    @pytest.mark.parametrize("parse", [True, False])
-    def test_parse_line_into_int_and_string(self, in_line, out_int, parse):
-        """Test successful int/string line parsing.
-
-        Parameters
-        ----------
-        in_line : str
-            Input line with correct formatting
-        out_int : int
-            Expected integer output
-        parse : bool
-            `parse_string` kwarg input
-
-        """
-
-        # Parse the line
-        lnum, lstr = read_routines.parse_line_into_int_and_string(in_line,
-                                                                  parse)
-
-        # Evaluate the retrieved values
-        assert lnum == out_int, "unexpected integer value for first column"
-
-        if parse:
-            assert in_line.find(lstr) > 0, "unexpected line values"
-        else:
-            assert in_line == lstr, "unexpected line values"
-        return
-
-    @pytest.mark.parametrize("in_line",
-                             ["1.0 2 3 4", "NEU farm SpRiNg 45.0"])
-    def test_parse_line_into_int_and_string_bad_format(self, in_line):
-        """Test successful int/string line parsing.
-
-        Parameters
-        ----------
-        in_line : str
-            Input line with incorrect formatting
-
-        """
-
-        # Parse the line and check error output
-        with pytest.raises(ValueError) as verr:
-            read_routines.parse_line_into_int_and_string(in_line)
-
-        # Evaluate the retrieved values
-        assert str(verr).find("invalid literal for int") >= 0
-        return
-
-    @pytest.mark.parametrize('fname', ['3DALL_20110320_003000_g0001.nc',
-                                       '3DBFI_20110320_000000_g0000.nc'])
-    def test_read_aether_netcdf_header(self, fname):
-        """Test successful Aether netCDF header reading.
-
-        Parameters
-        ----------
-        fname : str
-            File base name
-
-        """
-        filename = os.path.join(self.test_dir, fname)
-        assert os.path.isfile(filename), "missing test file: {:}".format(
-            filename)
-
-        self.header = read_routines.read_aether_netcdf_header(filename)
-        self.eval_header(file_list=False)
-        return
-
-    def test_read_aether_netcdf_header_bad_file(self):
-        """Test raises IOError with bad filename."""
-
-        with pytest.raises(IOError) as verr:
-            read_routines.read_aether_netcdf_header("not_a_file")
-
-        assert str(verr).find("unknown aether netCDF file") >= 0
-        return
-
-    @pytest.mark.parametrize('fbase', ['3DALL_*g*.nc', '3DBFI_*g*.nc'])
-    @pytest.mark.parametrize('ftype', ['netcdf'])
-    @pytest.mark.parametrize('finds', [(-1), (None), ([0, 1]), (slice(1))])
-    def test_read_aether_headers(self, fbase, ftype, finds):
-        """Test successful Aether header reading.
-
-        Parameters
-        ----------
-        fbase : str
-            File base name, with glob support
-        ftype : str
-            File type
-        finds : int, NoneType, list, slice
-            File indexers
-
-        """
-        filenames = glob(os.path.join(self.test_dir, fbase))
-
-        self.header = read_routines.read_aether_headers(filenames, finds,
-                                                        ftype)
-
-        self.eval_header(file_list=True)
-        return
-
-    @pytest.mark.parametrize('fname', ['3DALL_20110320_003000_g0001.nc',
-                                       '3DBFI_20110320_000000_g0000.nc'])
-    @pytest.mark.parametrize('fvars', [None, (['z'])])
-    def test_read_aether_file_dict(self, fname, fvars):
-        """Test successful Aether NetCDF data reading into dict output.
-
-        Parameters
-        ----------
-        fname : str
-            File base name
-        fvars : NoneType or list
-            List of variable names to read in or NoneType to read all
-
-        """
-        filename = os.path.join(self.test_dir, fname)
-        assert os.path.isfile(filename), "missing test file: {:}".format(
-            filename)
-
-        data = read_routines.read_aether_file(filename, file_vars=fvars)
-
-        # Evaluate the output keys
-        assert isinstance(data, dict)
-        assert 'time' in data.keys(), "'time' missing from output"
-        assert 'units' in data.keys(), "'units' missing from output"
-        assert 'long_name' in data.keys(), "'long_name' missing from output"
-        assert 'vars' in data.keys(), "'vars' missing from output"
-
-        # Evaluate the data variables and attributes
-        for i in range(len(data['vars'])):
-            assert i in data.keys(), \
-                'missing data index {:d} in output'.format(i)
-            assert data[i].dtype in [np.float16, np.float32, np.float64]
-            assert i < len(data['units'])
-            assert i < len(data['long_name'])
-            assert isinstance(data['units'][i], str)
-            assert isinstance(data['long_name'][i], str)
-
-        return
-
-    @pytest.mark.parametrize('fname', ['3DALL_20110320_003000.nc'])
-    @pytest.mark.parametrize('fvars', [None, ['O']])
-    def test_read_blocked_netcdf_header(self, fname, fvars):
-        """Test successful block-based Aether NetCDF header
-
-        Parameters
-        ----------
-        fname : str
-            File base name
-        fvars : NoneType or list
-            List of variable names to read in or NoneType to read all
-
-        """
-        filename = os.path.join(self.test_dir, fname)
-        assert os.path.isfile(filename), "missing test file: {:}".format(
-            filename)
-
-        # self.header = read_routines.read_blocked_netcdf_header(
-        #     filename, file_vars=fvars)
-
-        self.header = read_routines.read_blocked_netcdf_header(
-            filename
-        )
-        self.eval_header(file_list=False)
-        return
-
-    def test_read_blocked_netcdf_header_bad_file(self):
-        """Test raises IOError with bad filename."""
-
-        with pytest.raises(IOError) as verr:
-            read_routines.read_blocked_netcdf_header("not_a_file")
-
-        assert str(verr).find("unknown aether netCDF file") >= 0
-        return
-
-    @pytest.mark.parametrize('fname', ['3DALL_20110320_003000.nc'])
-    @pytest.mark.parametrize('fvars', [None, ['O']])
-    def test_read_blocked_netcdf_file(self, fname, fvars):
-        """Test successful block-based Aether NetCDF data reading into dict.
-
-        Parameters
-        ----------
-        fname : str
-            File base name
-        fvars : NoneType or list
-            List of variable names to read in or NoneType to read all
-
-        """
-        filename = os.path.join(self.test_dir, fname)
-        assert os.path.isfile(filename), "missing test file: {:}".format(
-            filename)
-
-        data = read_routines.read_blocked_netcdf_file(filename, file_vars=fvars)
-
-        # Evaluate the output keys
-        # NOTE: 'units' and 'long_name' are here for backwards compatibility
-        #       will be removed when library is refactored
-        #       They are dummy keys containing no data right now
-        assert isinstance(data, dict)
-        assert 'time' in data.keys(), "'time' missing from output"
-        assert 'units' in data.keys(), "'units' missing from output"
-        assert 'long_name' in data.keys(), "'long_name' missing from output"
-        assert 'vars' in data.keys(), "'vars' missing from output"
-
-        # Evaluate the data variables -- no attributes yet
-        for var in data['vars']:
-            assert var in data.keys(), \
-                'missing variable {:} in output'.format(var)
-            # TODO: add attribute checking once implemented
-
-        return
-
-    def test_read_blocked_netcdf_file_bad_file(self):
-        """Test raises IOError with bad filename."""
-
-        with pytest.raises(IOError) as verr:
-            read_routines.read_blocked_netcdf_file("not_a_file")
-
-        assert str(verr).find("unknown aether netCDF file") >= 0
-        return
-=======
-#!/usr/bin/env python
-# Copyright 2021, the Aether Development Team (see doc/dev_team.md for members)
-# Full license can be found in License.md
-"""Unit tests for I/O reading utilities."""
-
-import datetime as dt
-import logging
-from glob import glob
-import os
-import numpy as np
-import pytest
-import sys
-import tempfile
-
-import aetherpy
-from aetherpy.io import read_routines
-
-
-class TestIORead(object):
-    """Unit tests for file reading routines."""
-
-    def setup(self):
-        """Initialize clean test environment."""
-        self.test_dir = os.path.join(os.path.split(aetherpy.__file__)[0],
-                                     "tests", "test_data")
-        self.header = {}
-        return
-
-    def teardown(self):
-        """Clean up the test environment."""
-        del self.test_dir, self.header
-        return
-
-    def eval_header(self, file_list=True):
-        """Evaluate header output.
-
-        Parameters
-        ----------
-        file_list : bool
-           'filename' key is a list if True and a string if False (default=True)
-
-        """
-
-        # Ensure the base keys are present, more keys are allowed
-        base_keys = ['vars', 'time', 'filename', 'nlons', 'nlats', 'nalts']
-
-        assert np.all([bkey in self.header.keys() for bkey in base_keys]), \
-            "missing required keys from header output."
-
-        # Evalute the header output formats and types
-        for hkey in self.header.keys():
-            if hkey in ['version']:
-                # Ensure floats are the correct type
-                assert isinstance(self.header[hkey], float)
-            elif hkey in base_keys[:3]:
-                # Ensure lists are the correct type, length, and have the
-                # expected value types.
-                if file_list or hkey == 'vars':
-                    assert isinstance(self.header[hkey], list)
-
-                if hkey == 'time':
-                    if file_list:
-                        assert len(self.header[hkey]) <= len(
-                            self.header['filename']), \
-                            "header times cannot be more than number of files"
-                    else:
-                        self.header[hkey] = [self.header[hkey]]
-
-                    for htime in self.header[hkey]:
-                        assert isinstance(htime, dt.datetime), \
-                            "unexpected time format for: {:}".format(htime)
-                elif hkey == 'filename':
-                    if file_list:
-                        assert len(self.header[hkey]) > 0
-                    else:
-                        self.header[hkey] = [self.header[hkey]]
-
-                    for fname in self.header[hkey]:
-                        assert os.path.isfile(fname), \
-                            "header filename {:} is not a file".format(fname)
-                else:
-                    assert (len(set(self.header[hkey]))
-                            == len(self.header[hkey])), \
-                        "duplicate variables in header list"
-
-                    for var in self.header[hkey]:
-                        assert isinstance(var, str), \
-                            "variable name {:} is not a string".format(var)
-            elif hkey in ['nlons', 'nlats', 'nalts'] or hkey[0] == 'n':
-                # Ensure the counters are all integers
-                assert isinstance(self.header[hkey], int), \
-                    "counter {:} is not an int: {:}".format(hkey,
-                                                            self.header[hkey])
-            elif hkey == 'filename':
-                # The filename is a string and not a list
-                assert os.path.isfile(self.header[hkey])
-        return
-
-    @pytest.mark.parametrize("in_line, out_int",
-                             [("1 2 3 4", 1),
-                              ("42 NEU farm SpRiNg 45.0", 42)])
-    @pytest.mark.parametrize("parse", [True, False])
-    def test_parse_line_into_int_and_string(self, in_line, out_int, parse):
-        """Test successful int/string line parsing.
-
-        Parameters
-        ----------
-        in_line : str
-            Input line with correct formatting
-        out_int : int
-            Expected integer output
-        parse : bool
-            `parse_string` kwarg input
-
-        """
-
-        # Parse the line
-        lnum, lstr = read_routines.parse_line_into_int_and_string(in_line,
-                                                                  parse)
-
-        # Evaluate the retrieved values
-        assert lnum == out_int, "unexpected integer value for first column"
-
-        if parse:
-            assert in_line.find(lstr) > 0, "unexpected line values"
-        else:
-            assert in_line == lstr, "unexpected line values"
-        return
-
-    @pytest.mark.parametrize("in_line",
-                             ["1.0 2 3 4", "NEU farm SpRiNg 45.0"])
-    def test_parse_line_into_int_and_string_bad_format(self, in_line):
-        """Test successful int/string line parsing.
-
-        Parameters
-        ----------
-        in_line : str
-            Input line with incorrect formatting
-
-        """
-
-        # Parse the line and check error output
-        with pytest.raises(ValueError) as verr:
-            read_routines.parse_line_into_int_and_string(in_line)
-
-        # Evaluate the retrieved values
-        assert str(verr).find("invalid literal for int") >= 0
-        return
-
-    @pytest.mark.parametrize('fname', ['3DALL_20110320_003000_g0001.nc',
-                                       '3DBFI_20110320_000000_g0000.nc'])
-    def test_read_aether_netcdf_header(self, fname):
-        """Test successful Aether netCDF header reading.
-
-        Parameters
-        ----------
-        fname : str
-            File base name
-
-        """
-        filename = os.path.join(self.test_dir, fname)
-        assert os.path.isfile(filename), "missing test file: {:}".format(
-            filename)
-
-        self.header = read_routines.read_aether_netcdf_header(filename)
-        self.eval_header(file_list=False)
-        return
-
-    def test_read_aether_netcdf_header_bad_file(self):
-        """Test raises IOError with bad filename."""
-
-        with pytest.raises(IOError) as verr:
-            read_routines.read_aether_netcdf_header("not_a_file")
-
-        assert str(verr).find("unknown aether netCDF file") >= 0
-        return
-
-    @pytest.mark.parametrize('fbase', ['3DALL_*g*.nc', '3DBFI_*g*.nc'])
-    @pytest.mark.parametrize('ftype', ['netcdf'])
-    @pytest.mark.parametrize('finds', [(-1), (None), ([0, 1]), (slice(1))])
-    def test_read_aether_headers(self, fbase, ftype, finds):
-        """Test successful Aether header reading.
-
-        Parameters
-        ----------
-        fbase : str
-            File base name, with glob support
-        ftype : str
-            File type
-        finds : int, NoneType, list, slice
-            File indexers
-
-        """
-        filenames = glob(os.path.join(self.test_dir, fbase))
-
-        self.header = read_routines.read_aether_headers(filenames, finds,
-                                                        ftype)
-
-        self.eval_header(file_list=True)
-        return
-
-    @pytest.mark.parametrize('fname', ['3DALL_20110320_003000_g0001.nc',
-                                       '3DBFI_20110320_000000_g0000.nc'])
-    @pytest.mark.parametrize('fvars', [None, (['z'])])
-    def test_read_aether_file_dict(self, fname, fvars):
-        """Test successful Aether NetCDF data reading into dict output.
-
-        Parameters
-        ----------
-        fname : str
-            File base name
-        fvars : NoneType or list
-            List of variable names to read in or NoneType to read all
-
-        """
-        filename = os.path.join(self.test_dir, fname)
-        assert os.path.isfile(filename), "missing test file: {:}".format(
-            filename)
-
-        data = read_routines.read_aether_file(filename, file_vars=fvars)
-
-        # Evaluate the output keys
-        assert isinstance(data, dict)
-        assert 'time' in data.keys(), "'time' missing from output"
-        assert 'units' in data.keys(), "'units' missing from output"
-        assert 'long_name' in data.keys(), "'long_name' missing from output"
-        assert 'vars' in data.keys(), "'vars' missing from output"
-
-        # Evaluate the data variables and attributes
-        for i in range(len(data['vars'])):
-            assert i in data.keys(), \
-                'missing data index {:d} in output'.format(i)
-            assert data[i].dtype in [np.float16, np.float32, np.float64]
-            assert i < len(data['units'])
-            assert i < len(data['long_name'])
-            assert isinstance(data['units'][i], str)
-            assert isinstance(data['long_name'][i], str)
-
-        return
-
-    @pytest.mark.parametrize('fname', ['3DALL_20110320_003000.nc'])
-    @pytest.mark.parametrize('fvars', [None, ['O']])
-    def test_read_blocked_netcdf_header(self, fname, fvars):
-        """Test successful block-based Aether NetCDF header
-
-        Parameters
-        ----------
-        fname : str
-            File base name
-        fvars : NoneType or list
-            List of variable names to read in or NoneType to read all
-
-        """
-        filename = os.path.join(self.test_dir, fname)
-        assert os.path.isfile(filename), "missing test file: {:}".format(
-            filename)
-
-        self.header = read_routines.read_blocked_netcdf_header(
-            filename)
-        self.eval_header(file_list=False)
-        return
-
-    def test_read_blocked_netcdf_header_bad_file(self):
-        """Test raises IOError with bad filename."""
-
-        with pytest.raises(IOError) as verr:
-            read_routines.read_blocked_netcdf_header("not_a_file")
-
-        assert str(verr).find("unknown aether netCDF blocked file") >= 0
-        return
-
-    @pytest.mark.parametrize('fname', ['3DALL_20110320_003000.nc'])
-    @pytest.mark.parametrize('fvars', [None, ['O']])
-    def test_read_blocked_netcdf_file(self, fname, fvars):
-        """Test successful block-based Aether NetCDF data reading into dict.
-
-        Parameters
-        ----------
-        fname : str
-            File base name
-        fvars : NoneType or list
-            List of variable names to read in or NoneType to read all
-
-        """
-        filename = os.path.join(self.test_dir, fname)
-        assert os.path.isfile(filename), "missing test file: {:}".format(
-            filename)
-
-        data = read_routines.read_blocked_netcdf_file(filename, file_vars=fvars)
-
-        # Evaluate the output keys
-        # TODO(#18): 'units' and 'long_name' are here for compatibility
-        #       will be removed when library is refactored
-        #       They are dummy keys containing no data right now
-        assert(isinstance(data, dict))
-        assert 'time' in data.keys(), "'time' missing from output"
-        assert 'units' in data.keys(), "'units' missing from output"
-        assert 'long_name' in data.keys(), "'long_name' missing from output"
-        assert 'vars' in data.keys(), "'vars' missing from output"
-
-        # Evaluate the data variables -- no attributes yet
-        for var in data['vars']:
-            assert var in data.keys(), \
-                'missing variable {:} in output'.format(var)
-            # TODO: add attribute checking once implemented
-
-        return
-
-    def test_read_blocked_netcdf_file_bad_file(self):
-        """Test raises IOError with bad filename."""
-
-        with pytest.raises(IOError) as verr:
-            read_routines.read_blocked_netcdf_file("not_a_file")
-
-        assert str(verr).find("unknown aether netCDF blocked file") >= 0
-        return
->>>>>>> 966f3bd9
+#!/usr/bin/env python
+# Copyright 2021, the Aether Development Team (see doc/dev_team.md for members)
+# Full license can be found in License.md
+"""Unit tests for I/O reading utilities."""
+
+import datetime as dt
+import logging
+from glob import glob
+import os
+import numpy as np
+import pytest
+import sys
+import tempfile
+
+import aetherpy
+from aetherpy.io import read_routines
+
+
+class TestIORead(object):
+    """Unit tests for file reading routines."""
+
+    def setup(self):
+        """Initialize clean test environment."""
+        self.test_dir = os.path.join(os.path.split(aetherpy.__file__)[0],
+                                     "tests", "test_data")
+        self.header = {}
+        return
+
+    def teardown(self):
+        """Clean up the test environment."""
+        del self.test_dir, self.header
+        return
+
+    def eval_header(self, file_list=True):
+        """Evaluate header output.
+
+        Parameters
+        ----------
+        file_list : bool
+           'filename' key is a list if True and a string if False (default=True)
+
+        """
+
+        # Ensure the base keys are present, more keys are allowed
+        base_keys = ['vars', 'time', 'filename', 'nlons', 'nlats', 'nalts']
+
+        assert np.all([bkey in self.header.keys() for bkey in base_keys]), \
+            "missing required keys from header output."
+
+        # Evalute the header output formats and types
+        for hkey in self.header.keys():
+            if hkey in ['version']:
+                # Ensure floats are the correct type
+                assert isinstance(self.header[hkey], float)
+            elif hkey in base_keys[:3]:
+                # Ensure lists are the correct type, length, and have the
+                # expected value types.
+                if file_list or hkey == 'vars':
+                    assert isinstance(self.header[hkey], list)
+
+                if hkey == 'time':
+                    if file_list:
+                        assert len(self.header[hkey]) <= len(
+                            self.header['filename']), \
+                            "header times cannot be more than number of files"
+                    else:
+                        self.header[hkey] = [self.header[hkey]]
+
+                    for htime in self.header[hkey]:
+                        assert isinstance(htime, dt.datetime), \
+                            "unexpected time format for: {:}".format(htime)
+                elif hkey == 'filename':
+                    if file_list:
+                        assert len(self.header[hkey]) > 0
+                    else:
+                        self.header[hkey] = [self.header[hkey]]
+
+                    for fname in self.header[hkey]:
+                        assert os.path.isfile(fname), \
+                            "header filename {:} is not a file".format(fname)
+                else:
+                    assert (len(set(self.header[hkey]))
+                            == len(self.header[hkey])), \
+                        "duplicate variables in header list"
+
+                    for var in self.header[hkey]:
+                        assert isinstance(var, str), \
+                            "variable name {:} is not a string".format(var)
+            elif hkey in ['nlons', 'nlats', 'nalts'] or hkey[0] == 'n':
+                # Ensure the counters are all integers
+                assert isinstance(self.header[hkey], int), \
+                    "counter {:} is not an int: {:}".format(hkey,
+                                                            self.header[hkey])
+            elif hkey == 'filename':
+                # The filename is a string and not a list
+                assert os.path.isfile(self.header[hkey])
+        return
+
+    @pytest.mark.parametrize("in_line, out_int",
+                             [("1 2 3 4", 1),
+                              ("42 NEU farm SpRiNg 45.0", 42)])
+    @pytest.mark.parametrize("parse", [True, False])
+    def test_parse_line_into_int_and_string(self, in_line, out_int, parse):
+        """Test successful int/string line parsing.
+
+        Parameters
+        ----------
+        in_line : str
+            Input line with correct formatting
+        out_int : int
+            Expected integer output
+        parse : bool
+            `parse_string` kwarg input
+
+        """
+
+        # Parse the line
+        lnum, lstr = read_routines.parse_line_into_int_and_string(in_line,
+                                                                  parse)
+
+        # Evaluate the retrieved values
+        assert lnum == out_int, "unexpected integer value for first column"
+
+        if parse:
+            assert in_line.find(lstr) > 0, "unexpected line values"
+        else:
+            assert in_line == lstr, "unexpected line values"
+        return
+
+    @pytest.mark.parametrize("in_line",
+                             ["1.0 2 3 4", "NEU farm SpRiNg 45.0"])
+    def test_parse_line_into_int_and_string_bad_format(self, in_line):
+        """Test successful int/string line parsing.
+
+        Parameters
+        ----------
+        in_line : str
+            Input line with incorrect formatting
+
+        """
+
+        # Parse the line and check error output
+        with pytest.raises(ValueError) as verr:
+            read_routines.parse_line_into_int_and_string(in_line)
+
+        # Evaluate the retrieved values
+        assert str(verr).find("invalid literal for int") >= 0
+        return
+
+    @pytest.mark.parametrize('fname', ['3DALL_20110320_003000_g0001.nc',
+                                       '3DBFI_20110320_000000_g0000.nc'])
+    def test_read_aether_netcdf_header(self, fname):
+        """Test successful Aether netCDF header reading.
+
+        Parameters
+        ----------
+        fname : str
+            File base name
+
+        """
+        filename = os.path.join(self.test_dir, fname)
+        assert os.path.isfile(filename), "missing test file: {:}".format(
+            filename)
+
+        self.header = read_routines.read_aether_netcdf_header(filename)
+        self.eval_header(file_list=False)
+        return
+
+    def test_read_aether_netcdf_header_bad_file(self):
+        """Test raises IOError with bad filename."""
+
+        with pytest.raises(IOError) as verr:
+            read_routines.read_aether_netcdf_header("not_a_file")
+
+        assert str(verr).find("unknown aether netCDF file") >= 0
+        return
+
+    @pytest.mark.parametrize('fbase', ['3DALL_*g*.nc', '3DBFI_*g*.nc'])
+    @pytest.mark.parametrize('ftype', ['netcdf'])
+    @pytest.mark.parametrize('finds', [(-1), (None), ([0, 1]), (slice(1))])
+    def test_read_aether_headers(self, fbase, ftype, finds):
+        """Test successful Aether header reading.
+
+        Parameters
+        ----------
+        fbase : str
+            File base name, with glob support
+        ftype : str
+            File type
+        finds : int, NoneType, list, slice
+            File indexers
+
+        """
+        filenames = glob(os.path.join(self.test_dir, fbase))
+
+        self.header = read_routines.read_aether_headers(filenames, finds,
+                                                        ftype)
+
+        self.eval_header(file_list=True)
+        return
+
+    @pytest.mark.parametrize('fname', ['3DALL_20110320_003000_g0001.nc',
+                                       '3DBFI_20110320_000000_g0000.nc'])
+    @pytest.mark.parametrize('fvars', [None, (['z'])])
+    def test_read_aether_file_dict(self, fname, fvars):
+        """Test successful Aether NetCDF data reading into dict output.
+
+        Parameters
+        ----------
+        fname : str
+            File base name
+        fvars : NoneType or list
+            List of variable names to read in or NoneType to read all
+
+        """
+        filename = os.path.join(self.test_dir, fname)
+        assert os.path.isfile(filename), "missing test file: {:}".format(
+            filename)
+
+        data = read_routines.read_aether_file(filename, file_vars=fvars)
+
+        # Evaluate the output keys
+        assert isinstance(data, dict)
+        assert 'time' in data.keys(), "'time' missing from output"
+        assert 'units' in data.keys(), "'units' missing from output"
+        assert 'long_name' in data.keys(), "'long_name' missing from output"
+        assert 'vars' in data.keys(), "'vars' missing from output"
+
+        # Evaluate the data variables and attributes
+        for i in range(len(data['vars'])):
+            assert i in data.keys(), \
+                'missing data index {:d} in output'.format(i)
+            assert data[i].dtype in [np.float16, np.float32, np.float64]
+            assert i < len(data['units'])
+            assert i < len(data['long_name'])
+            assert isinstance(data['units'][i], str)
+            assert isinstance(data['long_name'][i], str)
+
+        return
+
+    @pytest.mark.parametrize('fname', ['3DALL_20110320_003000.nc'])
+    @pytest.mark.parametrize('fvars', [None, ['O']])
+    def test_read_blocked_netcdf_header(self, fname, fvars):
+        """Test successful block-based Aether NetCDF header
+
+        Parameters
+        ----------
+        fname : str
+            File base name
+        fvars : NoneType or list
+            List of variable names to read in or NoneType to read all
+
+        """
+        filename = os.path.join(self.test_dir, fname)
+        assert os.path.isfile(filename), "missing test file: {:}".format(
+            filename)
+
+        self.header = read_routines.read_blocked_netcdf_header(
+            filename)
+        self.eval_header(file_list=False)
+        return
+
+    def test_read_blocked_netcdf_header_bad_file(self):
+        """Test raises IOError with bad filename."""
+
+        with pytest.raises(IOError) as verr:
+            read_routines.read_blocked_netcdf_header("not_a_file")
+
+        assert str(verr).find("unknown aether netCDF blocked file") >= 0
+        return
+
+    @pytest.mark.parametrize('fname', ['3DALL_20110320_003000.nc'])
+    @pytest.mark.parametrize('fvars', [None, ['O']])
+    def test_read_blocked_netcdf_file(self, fname, fvars):
+        """Test successful block-based Aether NetCDF data reading into dict.
+
+        Parameters
+        ----------
+        fname : str
+            File base name
+        fvars : NoneType or list
+            List of variable names to read in or NoneType to read all
+
+        """
+        filename = os.path.join(self.test_dir, fname)
+        assert os.path.isfile(filename), "missing test file: {:}".format(
+            filename)
+
+        data = read_routines.read_blocked_netcdf_file(filename, file_vars=fvars)
+
+        # Evaluate the output keys
+        # TODO(#18): 'units' and 'long_name' are here for compatibility
+        #       will be removed when library is refactored
+        #       They are dummy keys containing no data right now
+        assert isinstance(data, dict)
+        assert 'time' in data.keys(), "'time' missing from output"
+        assert 'units' in data.keys(), "'units' missing from output"
+        assert 'long_name' in data.keys(), "'long_name' missing from output"
+        assert 'vars' in data.keys(), "'vars' missing from output"
+
+        # Evaluate the data variables -- no attributes yet
+        for var in data['vars']:
+            assert var in data.keys(), \
+                'missing variable {:} in output'.format(var)
+            # TODO: add attribute checking once implemented
+
+        return
+
+    def test_read_blocked_netcdf_file_bad_file(self):
+        """Test raises IOError with bad filename."""
+
+        with pytest.raises(IOError) as verr:
+            read_routines.read_blocked_netcdf_file("not_a_file")
+
+        assert str(verr).find("unknown aether netCDF blocked file") >= 0
+        return